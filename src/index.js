--- conflicted
+++ resolved
@@ -1,15 +1,5 @@
 // @flow
 
-<<<<<<< HEAD
-import { makeChangeNowPlugin } from './plugins/changenow.js'
-import { makeChangellyPlugin } from './plugins/changelly.js'
-import { makeCoinbasePlugin } from './plugins/coinbase.js'
-import { makeCoincapPlugin } from './plugins/coincap.js'
-import { makeCurrencyconverterapiPlugin } from './plugins/currencyconverterapi.js'
-import { makeHercPlugin } from './plugins/herc.js'
-import { makeShapeshiftPlugin } from './plugins/shapeshift.js'
-import { makeTotlePlugin } from './plugins/totle.js'
-=======
 import { makeCoinbasePlugin } from './rate/coinbase.js'
 import { makeCoincapPlugin } from './rate/coincap.js'
 import { makeCoincapLegacyPlugin } from './rate/coincapLegacy.js'
@@ -21,7 +11,7 @@
 import { makeChangeNowPlugin } from './swap/changenow.js'
 import { makeFaastPlugin } from './swap/faast.js'
 import { makeShapeshiftPlugin } from './swap/shapeshift.js'
->>>>>>> b1eda559
+import { makeTotlePlugin } from './plugins/totle.js'
 
 const edgeCorePlugins = {
   // Rate plugins:
@@ -31,17 +21,14 @@
   coincapLegacy: makeCoincapLegacyPlugin,
   currencyconverterapi: makeCurrencyconverterapiPlugin,
   herc: makeHercPlugin,
-<<<<<<< HEAD
-  totle: makeTotlePlugin
-=======
   nomics: makeNomicsPlugin,
 
   // Swap plugins:
   changelly: makeChangellyPlugin,
   changenow: makeChangeNowPlugin,
   faast: makeFaastPlugin,
-  shapeshift: makeShapeshiftPlugin
->>>>>>> b1eda559
+  shapeshift: makeShapeshiftPlugin,
+  totle: makeTotlePlugin
 }
 
 if (

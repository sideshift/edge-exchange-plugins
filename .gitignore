lib/
node_modules/
<<<<<<< HEAD
.vscode/settings.json
=======

.idea/
>>>>>>> 3b573018
<|MERGE_RESOLUTION|>--- conflicted
+++ resolved
@@ -1,8 +1,5 @@
 lib/
 node_modules/
-<<<<<<< HEAD
 .vscode/settings.json
-=======
 
-.idea/
->>>>>>> 3b573018
+.idea/